pub mod refl_impl;

use std::any::TypeId;

use bevy::{
<<<<<<< HEAD
    ecs::{change_detection::MutUntyped, system::CommandQueue, component::ComponentId},
    prelude::*,
    ptr::PtrMut,
    reflect::{ReflectFromPtr, DynamicStruct}, utils::HashMap, scene::DynamicEntity,
=======
    ecs::{change_detection::MutUntyped, system::CommandQueue},
    prelude::*,
    ptr::PtrMut,
    reflect::ReflectFromPtr,
>>>>>>> 74f1f27a
};

use bevy_egui::*;

use bevy_inspector_egui::{
    inspector_egui_impls::InspectorEguiImpl, reflect_inspector::InspectorUi,
};

use crate::{
    editor::core::Selected, editor_registry::EditorRegistry, prefab::component::EntityLink,
    prelude::EditorTab,
};

use self::refl_impl::{entity_ref_ui, entity_ref_ui_readonly, many_unimplemented};

use super::EditorUiAppExt;

/// Entities with this marker will be skiped in inspector
#[derive(Component)]
pub struct SkipInspector;

/// Plugin to activate components inspector and gizmo in editor UI
pub struct SpaceInspectorPlugin;

impl Plugin for SpaceInspectorPlugin {
    fn build(&self, app: &mut App) {
        app.init_resource::<InspectState>();

        app.editor_tab_by_trait(
            crate::prelude::EditorTabName::Inspector,
            InspectorTab::default(),
        );

        app.add_systems(Update, execute_inspect_command);

        app.add_systems(Startup, register_custom_impls);
    }
}

#[derive(Resource, Default)]
pub struct InspectorTab {
    default_opened : HashMap<ComponentId, bool>,
    undo_cache : HashMap<Entity, DynamicEntity>
}

impl EditorTab for InspectorTab {
    fn ui(&mut self, ui: &mut egui::Ui, _: &mut Commands, world: &mut World) {
<<<<<<< HEAD
        inspect(self, ui, world);
=======
        inspect(ui, world);
>>>>>>> 74f1f27a
    }

    fn title(&self) -> egui::WidgetText {
        "Inspector".into()
    }
}

fn register_custom_impls(registry: Res<AppTypeRegistry>) {
    let mut registry = registry.write();
    registry
        .get_mut(TypeId::of::<EntityLink>())
        .unwrap_or_else(|| panic!("{} not registered", std::any::type_name::<EntityLink>()))
        .insert(InspectorEguiImpl::new(
            entity_ref_ui,
            entity_ref_ui_readonly,
            many_unimplemented::<EntityRef>,
        ));
}

/// Function form `bevy_inspector_egui` to split component to data ptr and "set changed" function
pub fn mut_untyped_split(mut mut_untyped: MutUntyped<'_>) -> (PtrMut<'_>, impl FnMut() + '_) {
    // bypass_change_detection returns a `&mut PtrMut` which is basically useless, because all its methods take `self`
    let ptr = mut_untyped.bypass_change_detection();
    // SAFETY: this is exactly the same PtrMut, just not in a `&mut`. The old one is no longer accessible
    let ptr = unsafe { PtrMut::new(std::ptr::NonNull::new_unchecked(ptr.as_ptr())) };

    (ptr, move || mut_untyped.set_changed())
}

/// Just state of inspector panel
#[derive(Resource)]
struct InspectState {
    component_add_filter: String,
    commands: Vec<InspectCommand>,
}

impl Default for InspectState {
    fn default() -> Self {
        Self {
            component_add_filter: "".to_string(),
            commands: vec![],
        }
    }
}

enum InspectCommand {
    AddComponent(Entity, TypeId),
    RemoveComponent(Entity, TypeId),
}

fn execute_inspect_command(
    mut commands: Commands,
    mut state: ResMut<InspectState>,
    registration: Res<EditorRegistry>,
) {
    for c in &state.commands {
        match c {
            InspectCommand::AddComponent(e, id) => {
                info!("inspector adding component {:?} to entity {:?}", id, e);
                commands.entity(*e).add(registration.get_spawn_command(id));
            }
            InspectCommand::RemoveComponent(e, id) => {
                registration.remove_by_id(&mut commands.entity(*e), id);
            }
        }
    }
    state.commands.clear();
}

/// System to show inspector panel
pub fn inspect(tab : &mut InspectorTab, ui: &mut egui::Ui, world: &mut World) {
    let selected = world
        .query_filtered::<Entity, With<Selected>>()
        .iter(world)
        .collect::<Vec<_>>();

    let editor_registry = world.resource::<EditorRegistry>().clone();
    let all_registry = editor_registry.registry.clone();
    let registry = all_registry.read();
    let app_registry = world.resource::<AppTypeRegistry>().clone();
    let world_registry = app_registry.read();
    let disable_pan_orbit = false;

    //Collet data about all components
    let mut components_id = Vec::new();
    for reg in registry.iter() {
        if let Some(c_id) = world.components().get_id(reg.type_id()) {
            let name = pretty_type_name::pretty_type_name_str(
                world.components().get_info(c_id).unwrap().name(),
            );
            components_id.push((c_id, reg.type_id(), name));
        }
    }
    components_id.sort_by(|a, b| a.2.cmp(&b.2));

    let cell = world.as_unsafe_world_cell();
    let mut state = unsafe { cell.get_resource_mut::<InspectState>().unwrap() };

    let mut commands: Vec<InspectCommand> = vec![];
    let mut queue = CommandQueue::default();
    let mut cx = unsafe {
        bevy_inspector_egui::reflect_inspector::Context {
            world: Some(cell.world_mut().into()),
            queue: Some(&mut queue),
<<<<<<< HEAD
        };
        let mut env = InspectorUi::for_bevy(&world_registry, &mut cx);

        egui::ScrollArea::vertical().show(ui, |ui| {
            for e in selected.iter() {
                if let Some(e) = cell.get_entity(*e) {

                    // let cache = if let Some(cache) = tab.undo_cache.get_mut(&e.id()) {
                    //     cache
                    // } else {
                    //     let mut dyn_e = DynamicEntity {
                    //         entity: e.id(),
                    //         components: vec![],
                    //     };
                    //     for c in e.archetype().components() {
                    //         if let Some(mut component) = e.get_mut_by_id(c) {
                    //             let type_id = cell.components().get_info(c).unwrap().type_id().unwrap();
                    //             let reflected = registry.get(type_id).unwrap().data::<ReflectFromPtr>().unwrap().from_ptr_mut()(component.as_mut());
                    //             dyn_e.components.push(reflected.clone_value());
                    //         }
                    //     }
                    //     tab.undo_cache.insert(e.id(), dyn_e);
                    //     tab.undo_cache.get_mut(&e.id()).unwrap()
                    // };

                    let mut name;
                    if let Some(name_struct) = e.get::<Name>() {
                        name = name_struct.as_str().to_string();
                        if name.is_empty() {
                            name = format!("{:?} (empty name)", e.id());
                        }
                    } else {
                        name = format!("{:?}", e.id());
                    }
                    ui.heading(&name);
                    ui.label("Components:");
                    let e_id = e.id().index();
                    egui::Grid::new(format!("{e_id}")).show(ui, |ui| {
                        for (c_id, t_id, name) in &components_id {
                            if let Some(data) = e.get_mut_by_id(*c_id) {
                                let registration = registry.get(*t_id).unwrap();
                                if let Some(reflect_from_ptr) =
                                    registration.data::<ReflectFromPtr>()
                                {
                                    let (ptr, mut set_changed) = mut_untyped_split(data);

                                    let value = reflect_from_ptr.from_ptr_mut()(ptr);

                                    if !editor_registry.silent.contains(&registration.type_id()) {
                                        ui.push_id(format!("{:?}-{}", &e.id(), &name), |ui| {
                                            let need_default_open = tab
                                                .default_opened
                                                .get(c_id)
                                                .unwrap_or(&false)
                                                .clone();
                                            let responce = egui::CollapsingHeader::new(name)
                                                .default_open(need_default_open).show(ui, |ui| {
                                                ui.push_id(
                                                    format!("content-{:?}-{}", &e.id(), &name),
                                                    |ui| {
                                                        if env.ui_for_reflect_with_options(
                                                            value,
                                                            ui,
                                                            ui.id(),
                                                            &(),
                                                        ) {
                                                            set_changed();
                                                        }
                                                    },
                                                );
                                            });
                                            if responce.fully_open() && !need_default_open {
                                                tab.default_opened.insert(*c_id, true);
                                            } else if responce.fully_closed() && need_default_open {
                                                tab.default_opened.insert(*c_id, false);
                                            }
                                        });

                                        ui.push_id(
                                            format!("del component {:?}-{}", &e.id(), &name),
                                            |ui| {
                                                //must be on top
                                                ui.with_layout(
                                                    egui::Layout::top_down(egui::Align::Min),
                                                    |ui| {
                                                        if ui.button("X").clicked() {
                                                            commands.push(
                                                                InspectCommand::RemoveComponent(
                                                                    e.id(),
                                                                    *t_id,
                                                                ),
                                                            );
                                                        }
                                                    },
                                                );
                                            },
                                        );
                                        ui.end_row();
                                    }
=======
        }
    };
    let mut env = InspectorUi::for_bevy(&world_registry, &mut cx);

    egui::ScrollArea::vertical().show(ui, |ui| {
        for e in selected.iter() {
            if let Some(e) = cell.get_entity(*e) {
                let mut name;
                if let Some(name_struct) = unsafe { e.get::<Name>() } {
                    name = name_struct.as_str().to_string();
                    if name.is_empty() {
                        name = format!("{:?} (empty name)", e.id());
                    }
                } else {
                    name = format!("{:?}", e.id());
                }
                ui.heading(&name);
                ui.label("Components:");
                let e_id = e.id().index();
                egui::Grid::new(format!("{e_id}")).show(ui, |ui| {
                    for (c_id, t_id, name) in &components_id {
                        if let Some(data) = unsafe { e.get_mut_by_id(*c_id) } {
                            let registration = registry.get(*t_id).unwrap();
                            if let Some(reflect_from_ptr) = registration.data::<ReflectFromPtr>() {
                                let (ptr, mut set_changed) = mut_untyped_split(data);

                                let value = unsafe { reflect_from_ptr.from_ptr_mut()(ptr) };

                                if !editor_registry.silent.contains(&registration.type_id()) {
                                    ui.push_id(format!("{:?}-{}", &e.id(), &name), |ui| {
                                        ui.collapsing(name, |ui| {
                                            ui.push_id(
                                                format!("content-{:?}-{}", &e.id(), &name),
                                                |ui| {
                                                    if env.ui_for_reflect_with_options(
                                                        value,
                                                        ui,
                                                        ui.id(),
                                                        &(),
                                                    ) {
                                                        set_changed();
                                                    }
                                                },
                                            );
                                        });
                                    });

                                    ui.push_id(
                                        format!("del component {:?}-{}", &e.id(), &name),
                                        |ui| {
                                            //must be on top
                                            ui.with_layout(
                                                egui::Layout::top_down(egui::Align::Min),
                                                |ui| {
                                                    if ui.button("X").clicked() {
                                                        commands.push(
                                                            InspectCommand::RemoveComponent(
                                                                e.id(),
                                                                *t_id,
                                                            ),
                                                        );
                                                    }
                                                },
                                            );
                                        },
                                    );
                                    ui.end_row();
>>>>>>> 74f1f27a
                                }
                            }
                        }
                    }
                });

                ui.separator();
            }
        }

<<<<<<< HEAD
            ui.label("Add component");
            ui.text_edit_singleline(&mut state.component_add_filter);
            let lower_filter = state.component_add_filter.to_lowercase();
            egui::ScrollArea::vertical().show(ui, |ui| {
                egui::Grid::new("Component grid").show(ui, |ui| {
                    let _counter = 0;
                    for (c_id, _t_id, name) in &components_id {
                        if name.to_lowercase().contains(&lower_filter) {
                            ui.label(name);
                            if ui.button("+").clicked() {
                                let id = cell
                                    .components()
                                    .get_info(*c_id)
                                    .unwrap()
                                    .type_id()
                                    .unwrap();
                                for e in selected.iter() {
                                    commands.push(InspectCommand::AddComponent(*e, id));
                                }
=======
        ui.label("Add component");
        ui.text_edit_singleline(&mut state.component_add_filter);
        let lower_filter = state.component_add_filter.to_lowercase();
        egui::ScrollArea::vertical().show(ui, |ui| {
            egui::Grid::new("Component grid").show(ui, |ui| {
                let _counter = 0;
                for (c_id, _t_id, name) in &components_id {
                    if name.to_lowercase().contains(&lower_filter) {
                        ui.label(name);
                        if ui.button("+").clicked() {
                            let id = cell
                                .components()
                                .get_info(*c_id)
                                .unwrap()
                                .type_id()
                                .unwrap();
                            for e in selected.iter() {
                                commands.push(InspectCommand::AddComponent(*e, id));
>>>>>>> 74f1f27a
                            }
                        }
                        ui.end_row();
                    }
                }
            });
        });
    });

    state.commands = commands;

    if disable_pan_orbit {
        world.resource_mut::<crate::editor::PanOrbitEnabled>().0 = false;
    }
}<|MERGE_RESOLUTION|>--- conflicted
+++ resolved
@@ -3,17 +3,10 @@
 use std::any::TypeId;
 
 use bevy::{
-<<<<<<< HEAD
     ecs::{change_detection::MutUntyped, system::CommandQueue, component::ComponentId},
     prelude::*,
     ptr::PtrMut,
     reflect::{ReflectFromPtr, DynamicStruct}, utils::HashMap, scene::DynamicEntity,
-=======
-    ecs::{change_detection::MutUntyped, system::CommandQueue},
-    prelude::*,
-    ptr::PtrMut,
-    reflect::ReflectFromPtr,
->>>>>>> 74f1f27a
 };
 
 use bevy_egui::*;
@@ -61,11 +54,7 @@
 
 impl EditorTab for InspectorTab {
     fn ui(&mut self, ui: &mut egui::Ui, _: &mut Commands, world: &mut World) {
-<<<<<<< HEAD
         inspect(self, ui, world);
-=======
-        inspect(ui, world);
->>>>>>> 74f1f27a
     }
 
     fn title(&self) -> egui::WidgetText {
@@ -150,6 +139,7 @@
     let disable_pan_orbit = false;
 
     //Collet data about all components
+    //Collet data about all components
     let mut components_id = Vec::new();
     for reg in registry.iter() {
         if let Some(c_id) = world.components().get_id(reg.type_id()) {
@@ -157,8 +147,17 @@
                 world.components().get_info(c_id).unwrap().name(),
             );
             components_id.push((c_id, reg.type_id(), name));
-        }
-    }
+            let name = pretty_type_name::pretty_type_name_str(
+                world.components().get_info(c_id).unwrap().name(),
+            );
+            components_id.push((c_id, reg.type_id(), name));
+        }
+    }
+    components_id.sort_by(|a, b| a.2.cmp(&b.2));
+
+    unsafe {
+        let cell = world.as_unsafe_world_cell();
+        let mut state = cell.get_resource_mut::<InspectState>().unwrap();
     components_id.sort_by(|a, b| a.2.cmp(&b.2));
 
     let cell = world.as_unsafe_world_cell();
@@ -170,107 +169,6 @@
         bevy_inspector_egui::reflect_inspector::Context {
             world: Some(cell.world_mut().into()),
             queue: Some(&mut queue),
-<<<<<<< HEAD
-        };
-        let mut env = InspectorUi::for_bevy(&world_registry, &mut cx);
-
-        egui::ScrollArea::vertical().show(ui, |ui| {
-            for e in selected.iter() {
-                if let Some(e) = cell.get_entity(*e) {
-
-                    // let cache = if let Some(cache) = tab.undo_cache.get_mut(&e.id()) {
-                    //     cache
-                    // } else {
-                    //     let mut dyn_e = DynamicEntity {
-                    //         entity: e.id(),
-                    //         components: vec![],
-                    //     };
-                    //     for c in e.archetype().components() {
-                    //         if let Some(mut component) = e.get_mut_by_id(c) {
-                    //             let type_id = cell.components().get_info(c).unwrap().type_id().unwrap();
-                    //             let reflected = registry.get(type_id).unwrap().data::<ReflectFromPtr>().unwrap().from_ptr_mut()(component.as_mut());
-                    //             dyn_e.components.push(reflected.clone_value());
-                    //         }
-                    //     }
-                    //     tab.undo_cache.insert(e.id(), dyn_e);
-                    //     tab.undo_cache.get_mut(&e.id()).unwrap()
-                    // };
-
-                    let mut name;
-                    if let Some(name_struct) = e.get::<Name>() {
-                        name = name_struct.as_str().to_string();
-                        if name.is_empty() {
-                            name = format!("{:?} (empty name)", e.id());
-                        }
-                    } else {
-                        name = format!("{:?}", e.id());
-                    }
-                    ui.heading(&name);
-                    ui.label("Components:");
-                    let e_id = e.id().index();
-                    egui::Grid::new(format!("{e_id}")).show(ui, |ui| {
-                        for (c_id, t_id, name) in &components_id {
-                            if let Some(data) = e.get_mut_by_id(*c_id) {
-                                let registration = registry.get(*t_id).unwrap();
-                                if let Some(reflect_from_ptr) =
-                                    registration.data::<ReflectFromPtr>()
-                                {
-                                    let (ptr, mut set_changed) = mut_untyped_split(data);
-
-                                    let value = reflect_from_ptr.from_ptr_mut()(ptr);
-
-                                    if !editor_registry.silent.contains(&registration.type_id()) {
-                                        ui.push_id(format!("{:?}-{}", &e.id(), &name), |ui| {
-                                            let need_default_open = tab
-                                                .default_opened
-                                                .get(c_id)
-                                                .unwrap_or(&false)
-                                                .clone();
-                                            let responce = egui::CollapsingHeader::new(name)
-                                                .default_open(need_default_open).show(ui, |ui| {
-                                                ui.push_id(
-                                                    format!("content-{:?}-{}", &e.id(), &name),
-                                                    |ui| {
-                                                        if env.ui_for_reflect_with_options(
-                                                            value,
-                                                            ui,
-                                                            ui.id(),
-                                                            &(),
-                                                        ) {
-                                                            set_changed();
-                                                        }
-                                                    },
-                                                );
-                                            });
-                                            if responce.fully_open() && !need_default_open {
-                                                tab.default_opened.insert(*c_id, true);
-                                            } else if responce.fully_closed() && need_default_open {
-                                                tab.default_opened.insert(*c_id, false);
-                                            }
-                                        });
-
-                                        ui.push_id(
-                                            format!("del component {:?}-{}", &e.id(), &name),
-                                            |ui| {
-                                                //must be on top
-                                                ui.with_layout(
-                                                    egui::Layout::top_down(egui::Align::Min),
-                                                    |ui| {
-                                                        if ui.button("X").clicked() {
-                                                            commands.push(
-                                                                InspectCommand::RemoveComponent(
-                                                                    e.id(),
-                                                                    *t_id,
-                                                                ),
-                                                            );
-                                                        }
-                                                    },
-                                                );
-                                            },
-                                        );
-                                        ui.end_row();
-                                    }
-=======
         }
     };
     let mut env = InspectorUi::for_bevy(&world_registry, &mut cx);
@@ -338,7 +236,6 @@
                                         },
                                     );
                                     ui.end_row();
->>>>>>> 74f1f27a
                                 }
                             }
                         }
@@ -349,27 +246,6 @@
             }
         }
 
-<<<<<<< HEAD
-            ui.label("Add component");
-            ui.text_edit_singleline(&mut state.component_add_filter);
-            let lower_filter = state.component_add_filter.to_lowercase();
-            egui::ScrollArea::vertical().show(ui, |ui| {
-                egui::Grid::new("Component grid").show(ui, |ui| {
-                    let _counter = 0;
-                    for (c_id, _t_id, name) in &components_id {
-                        if name.to_lowercase().contains(&lower_filter) {
-                            ui.label(name);
-                            if ui.button("+").clicked() {
-                                let id = cell
-                                    .components()
-                                    .get_info(*c_id)
-                                    .unwrap()
-                                    .type_id()
-                                    .unwrap();
-                                for e in selected.iter() {
-                                    commands.push(InspectCommand::AddComponent(*e, id));
-                                }
-=======
         ui.label("Add component");
         ui.text_edit_singleline(&mut state.component_add_filter);
         let lower_filter = state.component_add_filter.to_lowercase();
@@ -388,7 +264,6 @@
                                 .unwrap();
                             for e in selected.iter() {
                                 commands.push(InspectCommand::AddComponent(*e, id));
->>>>>>> 74f1f27a
                             }
                         }
                         ui.end_row();
