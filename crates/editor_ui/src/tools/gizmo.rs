use bevy::{prelude::*, render::camera::CameraProjection};
use bevy_egui_next::egui::{self, Key};
use egui_gizmo::*;
use space_editor_core::prelude::*;
use space_shared::EditorCameraMarker;

use crate::{
    colors::SELECTED_ITEM_COLOR,
    game_view::GameViewTab,
    icons::{rotation_icon, scale_icon, translate_icon},
    prelude::{CloneEvent, EditorTool},
    sizing::Sizing,
    tool::ToolExt,
};
pub struct GizmoToolPlugin;

impl Plugin for GizmoToolPlugin {
    fn build(&self, app: &mut App) {
        app.editor_tool(GizmoTool::default());
        app.world.resource_mut::<GameViewTab>().active_tool = Some(0);
        app.editor_hotkey(GizmoHotkey::Translate, vec![KeyCode::G]);
        app.editor_hotkey(GizmoHotkey::Rotate, vec![KeyCode::R]);
        app.editor_hotkey(GizmoHotkey::Scale, vec![KeyCode::S]);
        app.editor_hotkey(GizmoHotkey::Delete, vec![KeyCode::X]);
        app.editor_hotkey(GizmoHotkey::Multiple, vec![KeyCode::ShiftLeft]);
        app.editor_hotkey(GizmoHotkey::Clone, vec![KeyCode::AltLeft]);
    }
}

#[derive(Debug, Clone, Copy, PartialEq, Eq, Hash, Reflect)]
pub enum GizmoHotkey {
    Translate,
    Rotate,
    Scale,
    Delete,
    Multiple,
    Clone,
}

impl Hotkey for GizmoHotkey {
    fn name<'a>(&self) -> String {
        match self {
            Self::Translate => "Translate entity".to_string(),
            Self::Rotate => "Rotate entity".to_string(),
            Self::Scale => "Scale entity".to_string(),
            Self::Delete => "Delete entity".to_string(),
            Self::Multiple => "Change multiple entities".to_string(),
            Self::Clone => "Clone entity".to_string(),
        }
    }
}

pub struct GizmoTool {
    pub gizmo_mode: GizmoMode,
    pub is_move_cloned_entities: bool,
}

impl Default for GizmoTool {
    fn default() -> Self {
        Self {
            gizmo_mode: GizmoMode::Translate,
            is_move_cloned_entities: false,
        }
    }
}

impl EditorTool for GizmoTool {
    fn name(&self) -> &str {
        "Gizmo"
    }

    fn ui(&mut self, ui: &mut egui::Ui, commands: &mut Commands, world: &mut World) {
        // GIZMO DRAW
        // Draw gizmo per entity to individual move
        // If SHIFT pressed draw "mean" gizmo to move all selected entities together
        // If ALT pressed, then entity will be cloned at interact
        // If SHIFT+ALT pressed, then all selected entities will be cloned at interact
        // All hotkeys can be changes in editor ui

        let mode2name = vec![
            (GizmoMode::Translate, "Translate"),
            (GizmoMode::Rotate, "Rotate"),
            (GizmoMode::Scale, "Scale"),
        ];
        let sizing = world.resource::<Sizing>();

        ui.spacing();
        ui.with_layout(egui::Layout::left_to_right(egui::Align::TOP), |ui| {
            let stl = ui.style_mut();
            stl.spacing.button_padding = egui::Vec2::new(4., 2.);
            stl.spacing.item_spacing = egui::Vec2::new(1., 0.);
            for (mode, hint) in mode2name {
                if self.gizmo_mode == mode {
                    ui.add(mode.to_button(sizing).fill(SELECTED_ITEM_COLOR))
                        .on_disabled_hover_text(hint)
                        .on_hover_text(hint)
                        .clicked();
                } else if ui
                    .add(mode.to_button(sizing))
                    .on_disabled_hover_text(hint)
                    .on_hover_text(hint)
                    .clicked()
                {
                    self.gizmo_mode = mode;
                }
            }
        });

        let input = world.resource::<Input<GizmoHotkey>>();

        let mut del = false;
        let mut clone_pressed = false;
        let mut multiple_pressed = false;

<<<<<<< HEAD
        //hot keys. Blender keys preffer
        let mode2key = vec![
            (GizmoMode::Translate, GizmoHotkey::Translate),
            (GizmoMode::Rotate, GizmoHotkey::Rotate),
            (GizmoMode::Scale, GizmoHotkey::Scale),
        ];
=======
        if !ui.ctx().wants_keyboard_input() {
            //hot keys. Blender keys preffer
            let mode2key = vec![
                (GizmoMode::Translate, GizmoHotkey::Translate),
                (GizmoMode::Rotate, GizmoHotkey::Rotate),
                (GizmoMode::Scale, GizmoHotkey::Scale),
            ];

            let input = world.resource::<Input<GizmoHotkey>>();
>>>>>>> b9335aee

        for (mode, key) in mode2key {
            if input.just_pressed(key) {
                self.gizmo_mode = mode;
            }
        }

        if ui.input(|s| s.key_pressed(Key::Delete) || input.just_pressed(GizmoHotkey::Delete)) {
            del = true;
        }

        if !input.pressed(GizmoHotkey::Clone) {
            self.is_move_cloned_entities = false;
        } else {
            clone_pressed = true;
        }

        if input.pressed(GizmoHotkey::Multiple) {
            multiple_pressed = true;
        }

        if del {
            let mut query = world.query_filtered::<Entity, With<Selected>>();
            for e in query.iter(world) {
                commands.entity(e).despawn_recursive();
            }
            return;
        }

        let (cam_transform, cam_proj) = {
            let mut cam_query =
                world.query_filtered::<(&GlobalTransform, &Projection), With<EditorCameraMarker>>();
            let Ok((ref_tr, ref_cam)) = cam_query.get_single(world) else {
                return;
            };
            (*ref_tr, ref_cam.clone())
        };

        let selected = world
            .query_filtered::<Entity, With<Selected>>()
            .iter(world)
            .collect::<Vec<_>>();
        let mut disable_pan_orbit = false;
        let _gizmo_mode = GizmoMode::Translate;

        let cell = world.as_unsafe_world_cell();

        let view_matrix = Mat4::from(cam_transform.affine().inverse());
        if multiple_pressed {
            let mut mean_transform = Transform::IDENTITY;
            for e in &selected {
                let Some(ecell) = cell.get_entity(*e) else {
                    continue;
                };
                let Some(global_transform) = (unsafe { ecell.get::<GlobalTransform>() }) else {
                    continue;
                };
                let tr = global_transform.compute_transform();
                mean_transform.translation += tr.translation;
                mean_transform.scale += tr.scale;
            }
            mean_transform.translation /= selected.len() as f32;
            mean_transform.scale /= selected.len() as f32;

            let mut global_mean = GlobalTransform::from(mean_transform);

            let mut loc_transform = vec![];
            for e in &selected {
                let Some(ecell) = cell.get_entity(*e) else {
                    continue;
                };
                let Some(global_transform) = (unsafe { ecell.get::<GlobalTransform>() }) else {
                    continue;
                };
                loc_transform.push(global_transform.reparented_to(&global_mean));
            }

            let mut gizmo_interacted = false;

            if let Some(result) = egui_gizmo::Gizmo::new("Selected gizmo mean global".to_string())
                .projection_matrix(cam_proj.get_projection_matrix().to_cols_array_2d().into())
                .view_matrix(view_matrix.to_cols_array_2d().into())
                .model_matrix(mean_transform.compute_matrix().to_cols_array_2d().into())
                .mode(self.gizmo_mode)
                .interact(ui)
            {
                gizmo_interacted = true;
                mean_transform = Transform {
                    translation: Vec3::from(<[f32; 3]>::from(result.translation)),
                    rotation: Quat::from_array(<[f32; 4]>::from(result.rotation)),
                    scale: Vec3::from(<[f32; 3]>::from(result.scale)),
                };
                disable_pan_orbit = true;
            }

            global_mean = GlobalTransform::from(mean_transform);

            if gizmo_interacted && clone_pressed {
                if self.is_move_cloned_entities {
                } else {
                    for e in selected.iter() {
                        unsafe { cell.world_mut().send_event(CloneEvent { id: *e }) };
                    }
                    self.is_move_cloned_entities = true;
                    return;
                }
            }

            if gizmo_interacted {
                for (idx, e) in selected.iter().enumerate() {
                    let Some(ecell) = cell.get_entity(*e) else {
                        continue;
                    };
                    let Some(mut transform) = (unsafe { ecell.get_mut::<Transform>() }) else {
                        continue;
                    };

                    let new_global = global_mean.mul_transform(loc_transform[idx]);

                    if let Some(parent) = unsafe { ecell.get::<Parent>() } {
                        if let Some(parent) = cell.get_entity(parent.get()) {
                            if let Some(parent_global) = unsafe { parent.get::<GlobalTransform>() }
                            {
                                *transform = new_global.reparented_to(parent_global);
                            }
                        }
                    } else {
                        *transform = new_global.compute_transform();
                    }
                }
            }
        } else {
            for e in &selected {
                let Some(ecell) = cell.get_entity(*e) else {
                    continue;
                };
                let Some(mut transform) = (unsafe { ecell.get_mut::<Transform>() }) else {
                    continue;
                };
                if let Some(parent) = unsafe { ecell.get::<Parent>() } {
                    if let Some(parent) = cell.get_entity(parent.get()) {
                        if let Some(parent_global) = unsafe { parent.get::<GlobalTransform>() } {
                            if let Some(global) = unsafe { ecell.get::<GlobalTransform>() } {
                                if let Some(result) =
                                    egui_gizmo::Gizmo::new(format!("Selected gizmo {:?}", *e))
                                        .projection_matrix(
                                            cam_proj
                                                .get_projection_matrix()
                                                .to_cols_array_2d()
                                                .into(),
                                        )
                                        .view_matrix(view_matrix.to_cols_array_2d().into())
                                        .model_matrix(
                                            global.compute_matrix().to_cols_array_2d().into(),
                                        )
                                        .mode(self.gizmo_mode)
                                        .interact(ui)
                                {
                                    disable_pan_orbit = true;
                                    let new_transform = Transform {
                                        translation: Vec3::from(<[f32; 3]>::from(
                                            result.translation,
                                        )),
                                        rotation: Quat::from_array(<[f32; 4]>::from(
                                            result.rotation,
                                        )),
                                        scale: Vec3::from(<[f32; 3]>::from(result.scale)),
                                    };

                                    if clone_pressed {
                                        if self.is_move_cloned_entities {
                                            let new_transform =
                                                GlobalTransform::from(new_transform);
                                            *transform = new_transform.reparented_to(parent_global);
                                            transform.set_changed();
                                            disable_pan_orbit = true;
                                        } else {
                                            unsafe {
                                                cell.world_mut().send_event(CloneEvent { id: *e })
                                            };
                                            self.is_move_cloned_entities = true;
                                        }
                                    } else {
                                        let new_transform = GlobalTransform::from(new_transform);
                                        *transform = new_transform.reparented_to(parent_global);
                                        transform.set_changed();
                                    }
                                }
                                continue;
                            }
                        }
                    }
                }
                if let Some(result) = egui_gizmo::Gizmo::new(format!("Selected gizmo {:?}", *e))
                    .projection_matrix(cam_proj.get_projection_matrix().to_cols_array_2d().into())
                    .view_matrix(view_matrix.to_cols_array_2d().into())
                    .model_matrix(transform.compute_matrix().to_cols_array_2d().into())
                    .mode(self.gizmo_mode)
                    .interact(ui)
                {
                    if clone_pressed {
                        if self.is_move_cloned_entities {
                            *transform = Transform {
                                translation: Vec3::from(<[f32; 3]>::from(result.translation)),
                                rotation: Quat::from_array(<[f32; 4]>::from(result.rotation)),
                                scale: Vec3::from(<[f32; 3]>::from(result.scale)),
                            };
                            transform.set_changed();
                        } else {
                            unsafe { cell.world_mut().send_event(CloneEvent { id: *e }) };
                            self.is_move_cloned_entities = true;
                        }
                    } else {
                        *transform = Transform {
                            translation: Vec3::from(<[f32; 3]>::from(result.translation)),
                            rotation: Quat::from_array(<[f32; 4]>::from(result.rotation)),
                            scale: Vec3::from(<[f32; 3]>::from(result.scale)),
                        };
                        transform.set_changed();
                    }
                    disable_pan_orbit = true;
                }
            }
        }
        if ui.ctx().wants_pointer_input() {
            disable_pan_orbit = true;
        }

        if disable_pan_orbit {
            unsafe {
                cell.get_resource_mut::<crate::EditorCameraEnabled>()
                    .unwrap()
                    .0 = false
            };
        }
    }
}

trait ToButton {
    fn to_button(&self, size: &Sizing) -> egui::Button;
}

impl ToButton for GizmoMode {
    fn to_button(&self, size: &Sizing) -> egui::Button {
        match self {
            Self::Rotate => rotation_icon(size.gizmos.to_size(), ""),
            Self::Translate => translate_icon(size.gizmos.to_size(), ""),
            Self::Scale => scale_icon(size.gizmos.to_size(), ""),
        }
    }
}<|MERGE_RESOLUTION|>--- conflicted
+++ resolved
@@ -112,24 +112,12 @@
         let mut clone_pressed = false;
         let mut multiple_pressed = false;
 
-<<<<<<< HEAD
         //hot keys. Blender keys preffer
         let mode2key = vec![
             (GizmoMode::Translate, GizmoHotkey::Translate),
             (GizmoMode::Rotate, GizmoHotkey::Rotate),
             (GizmoMode::Scale, GizmoHotkey::Scale),
         ];
-=======
-        if !ui.ctx().wants_keyboard_input() {
-            //hot keys. Blender keys preffer
-            let mode2key = vec![
-                (GizmoMode::Translate, GizmoHotkey::Translate),
-                (GizmoMode::Rotate, GizmoHotkey::Rotate),
-                (GizmoMode::Scale, GizmoHotkey::Scale),
-            ];
-
-            let input = world.resource::<Input<GizmoHotkey>>();
->>>>>>> b9335aee
 
         for (mode, key) in mode2key {
             if input.just_pressed(key) {
