--- conflicted
+++ resolved
@@ -2,10 +2,7 @@
 use bevy_egui::egui::{self, Key};
 use space_editor_core::prelude::*;
 use space_shared::*;
-<<<<<<< HEAD
-=======
 use transform_gizmo_egui::mint::RowMatrix4;
->>>>>>> 0cd2ada9
 use transform_gizmo_egui::{EnumSet, Gizmo, GizmoExt, GizmoMode};
 
 use crate::EditorGizmo;
@@ -301,11 +298,7 @@
 
             info!("{:?}", &mean_transform);
 
-<<<<<<< HEAD
-            if let Some((_, transforms)) = self
-=======
             if let Some((result, transforms)) = self
->>>>>>> 0cd2ada9
                 .gizmo
                 .interact(ui, &[bevy_to_gizmo_transform(&mean_transform)])
             {
@@ -443,11 +436,7 @@
 
                 self.gizmo.update_config(gizmo_config);
 
-<<<<<<< HEAD
-                if let Some((_, transforms)) = self
-=======
                 if let Some((result, transforms)) = self
->>>>>>> 0cd2ada9
                     .gizmo
                     .interact(ui, &[bevy_to_gizmo_transform(&transform)])
                 {
